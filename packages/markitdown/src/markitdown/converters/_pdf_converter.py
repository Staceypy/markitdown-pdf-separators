import re
import sys
import io

from typing import BinaryIO, Any, List


from .._base_converter import DocumentConverter, DocumentConverterResult
from .._stream_info import StreamInfo
from .._exceptions import MissingDependencyException, MISSING_DEPENDENCY_MESSAGE


# Try loading optional (but in this case, required) dependencies
# Save reporting of any exceptions for later
_dependency_exc_info = None
try:
    import pdfminer
    import pdfminer.high_level
    import pdfminer.layout
    import pdfminer.pdfinterp
    import pdfminer.pdfpage
    import pdfminer.converter
    import pdfminer.psparser
    import pdfminer.pdfparser
except ImportError:
    # Preserve the error and stack trace for later
    _dependency_exc_info = sys.exc_info()

# Try loading PyMuPDF for header/footer removal
_pymupdf_dependency_exc_info = None
try:
    import fitz  # PyMuPDF
except ImportError:
    # Preserve the error and stack trace for later
    _pymupdf_dependency_exc_info = sys.exc_info()


ACCEPTED_MIME_TYPE_PREFIXES = [
    "application/pdf",
    "application/x-pdf",
]

ACCEPTED_FILE_EXTENSIONS = [".pdf"]


class PdfConverter(DocumentConverter):
    """
    Converts PDFs to Markdown. Most style information is ignored, so the results are essentially plain-text.
    """

    def accepts(
        self,
        file_stream: BinaryIO,
        stream_info: StreamInfo,
        **kwargs: Any,  # Options to pass to the converter
    ) -> bool:
        mimetype = (stream_info.mimetype or "").lower()
        extension = (stream_info.extension or "").lower()

        if extension in ACCEPTED_FILE_EXTENSIONS:
            return True

        for prefix in ACCEPTED_MIME_TYPE_PREFIXES:
            if mimetype.startswith(prefix):
                return True

        return False

    def convert(
        self,
        file_stream: BinaryIO,
        stream_info: StreamInfo,
        **kwargs: Any,  # Options to pass to the converter
    ) -> DocumentConverterResult:
        # Check the dependencies
        if _dependency_exc_info is not None:
            raise MissingDependencyException(
                MISSING_DEPENDENCY_MESSAGE.format(
                    converter=type(self).__name__,
                    extension=".pdf",
                    feature="pdf",
                )
            ) from _dependency_exc_info[
                1
            ].with_traceback(  # type: ignore[union-attr]
                _dependency_exc_info[2]
            )

        assert isinstance(file_stream, io.IOBase)  # for mypy
        
        # Check if page separators are requested
        add_page_separators = kwargs.get("add_page_separators", False)
        remove_headers_footers = kwargs.get("remove_headers_footers", False)
        
        if add_page_separators or remove_headers_footers:
            return self._convert_with_options(file_stream, add_page_separators, remove_headers_footers)
        else:
            return DocumentConverterResult(
                markdown=pdfminer.high_level.extract_text(file_stream),
            )

    def _convert_with_options(self, file_stream: BinaryIO, add_page_separators: bool, remove_headers_footers: bool) -> DocumentConverterResult:
        """
        Convert PDF to markdown with optional page separators and header/footer removal.
        """
        # Reset file stream position
        file_stream.seek(0)
        
        # If header/footer removal is requested, check PyMuPDF dependency
        if remove_headers_footers and _pymupdf_dependency_exc_info is not None:
            raise MissingDependencyException(
                MISSING_DEPENDENCY_MESSAGE.format(
                    converter=type(self).__name__,
                    extension=".pdf",
                    feature="pymupdf",
                )
            ) from _pymupdf_dependency_exc_info[
                1
            ].with_traceback(  # type: ignore[union-attr]
                _pymupdf_dependency_exc_info[2]
            )
        
        # Create PDF parser and document
        parser = pdfminer.pdfparser.PDFParser(file_stream)
        doc = pdfminer.pdfpage.PDFDocument(parser)
        
        # Create resource manager and device (reused for all pages)
        rsrcmgr = pdfminer.pdfinterp.PDFResourceManager()
        
        # Pre-define layout parameters (reused for all pages)
        laparams = pdfminer.layout.LAParams()
        
        # Use a single string buffer and device for all pages
        retstr = io.StringIO()
        device = pdfminer.converter.TextConverter(rsrcmgr, retstr, laparams=laparams)
        
        # Use a list for efficient string building
        result_parts = []
        first_page = True
        
        try:
            for page in pdfminer.pdfpage.PDFPage.create_pages(doc):
                # Clear the buffer for the new page
                retstr.seek(0)
                retstr.truncate(0)
                
                # Process the page
                pdfminer.pdfinterp.PDFPageInterpreter(rsrcmgr, device).process_page(page)
                
                # Get the text content
                page_text = retstr.getvalue().strip()
                
                # Add page separator if this is not the first page and page has content
                if not first_page and page_text:
                    result_parts.append("\n\n---\n\n")
                
                # Add page content
                if page_text:
                    result_parts.append(page_text)
                
                first_page = False
        
        finally:
            # Clean up resources
            device.close()
            retstr.close()
        
        # Combine all parts efficiently
        full_text = "".join(result_parts)
        full_text_raw = self.clean_text(full_text)
        # Remove headers and footers if requested (after combining all pages)
        if remove_headers_footers and full_text_raw:
            removed_headers_footers_full_text = self._remove_headers_footers_from_text(full_text_raw)
        else:
            removed_headers_footers_full_text = full_text_raw
        
        return DocumentConverterResult(markdown=removed_headers_footers_full_text)

    def clean_text(self,text: str) -> str:
        """Clean and normalize text"""
        if not text:
            return ""
        _whitespace_re = re.compile(r"\s+")


        # Remove triple dashes and normalize whitespace
        # text = text.replace('---', ' ').replace('\n', ' ').replace('\r', ' ')
        text = text.replace('\n', ' ').replace('\r', ' ')
        text = _whitespace_re.sub(" ", text)
        return text.strip()

    def _remove_headers_footers_from_text(self, text: str) -> str:
        """
        Remove headers and footers from text using intelligent pattern detection:
        1. Split text into sentences and identify page boundaries
        2. Find duplicate sentences across pages (headers/footers)
        3. Remove identified header/footer sentences
        """
        
        # Split by page separators to get individual pages
        pages = text.split('---')
        
        if len(pages) <= 1:  # No page separators, use simple approach
            return self._remove_headers_footers_simple(text)
        
        print(f"DEBUG: Processing {len(pages)} pages total")
        
        # Split each page into sentences
        all_sentences = []
        page_sentences = []
        
        for page in pages:
            page = page.strip()
            if page:
<<<<<<< HEAD
                # Split page into sentences
                sentences = self._split_into_sentences(page)
                page_sentences.append(sentences)
                all_sentences.extend(sentences)
        
        print(f"DEBUG: Total sentences across all pages: {len(all_sentences)}")
=======
                lines = page.split('\n')
                # Find the last 2 non-empty lines
                found_lines = []
                for line in reversed(lines):
                    candidate = line.strip()
                    if candidate:
                        found_lines.append(candidate)
                        if len(found_lines) >= 2:  # Stop after finding 2 lines
                            break
                last_lines.extend(found_lines)
                
                # Find the first 2 non-empty lines
                found_first_lines = []
                for line in lines:
                    candidate = line.strip()
                    if candidate:
                        found_first_lines.append(candidate)
                        if len(found_first_lines) >= 2:  # Stop after finding 2 lines
                            break
                first_lines.extend(found_first_lines)
        
       
        
        if len(last_lines) <= 1 and len(first_lines) <= 1:  # Not enough lines to detect patterns
            return text
>>>>>>> cbaebc9c
        
        # Find duplicate sentences (likely headers/footers)
        from collections import Counter
<<<<<<< HEAD
        sentence_counts = Counter(all_sentences)
        duplicate_sentences = {sentence for sentence, count in sentence_counts.items() if count > 1}
        
        print(f"DEBUG: Found {len(duplicate_sentences)} duplicate sentences across all pages")
        if duplicate_sentences:
            print("DEBUG: Duplicate sentences content:")
            for i, sentence in enumerate(list(duplicate_sentences)[:5]):  # Show first 5
                print(f"  {i+1}. '{sentence[:100]}...' (appears {sentence_counts[sentence]} times)")
            if len(duplicate_sentences) > 5:
                print(f"  ... and {len(duplicate_sentences) - 5} more duplicate sentences")
        
        # Find pattern-based sentences (similar structure but different content)
        pattern_sentences = self._find_sentence_patterns(all_sentences)
        
        print(f"DEBUG: Found {len(pattern_sentences)} pattern-based sentences to remove")
        if pattern_sentences:
            print("DEBUG: Pattern sentences content:")
            for i, sentence in enumerate(list(pattern_sentences)[:5]):  # Show first 5
                print(f"  {i+1}. '{sentence[:100]}...' (appears {sentence_counts.get(sentence, 1)} times)")
            if len(pattern_sentences) > 5:
                print(f"  ... and {len(pattern_sentences) - 5} more pattern sentences")
        
        # Combine all sentences to remove
        sentences_to_remove = duplicate_sentences | pattern_sentences
        
        # Calculate total sentences being removed
        total_removals = sum(sentence_counts[sentence] for sentence in sentences_to_remove)
        print(f"DEBUG: Total sentences to remove: {len(sentences_to_remove)} unique sentences ({total_removals} total occurrences)")
        
        # Remove these sentences from all pages
        cleaned_pages = []
        for sentences in page_sentences:
            # Remove sentences that are in our removal list
            cleaned_sentences = [s for s in sentences if s not in sentences_to_remove]
            cleaned_page = ' '.join(cleaned_sentences)
            if cleaned_page.strip():
                cleaned_pages.append(cleaned_page)
        
        # Rejoin with page separators
        result = ' --- '.join(cleaned_pages)
        print(f"DEBUG: Header/footer removal complete. Output length: {len(result)} characters")
        return result

    def _split_into_sentences(self, text: str) -> List[str]:
        """
        Split text into sentences using regex. Handles common sentence boundaries.
        """
        # This regex splits on period, exclamation, or question mark followed by whitespace or end of string
        sentence_endings = re.compile(r'(?<=[.!?])\s+')
        sentences = sentence_endings.split(text)
        return [s.strip() for s in sentences if s.strip()]

    def _find_sentence_patterns(self, sentences: List[str]) -> set:
        """
        Find sentences with similar patterns (like page numbers, copyright notices, etc.)
        """
        if len(sentences) < 2:
            return set()
        
        pattern_sentences = set()
        
        # Strategy 1: Find sentences that contain numbers and share common words
        for i, sentence in enumerate(sentences):
            # Check if sentence contains numbers
            if not re.search(r'\d', sentence):
                continue
                
            words = set(re.findall(r'\b\w+\b', sentence))
            if len(words) == 0:
                continue
                
            # Count how many other sentences share meaningful words with this sentence
            shared_count = 0
            for j, other_sentence in enumerate(sentences):
                if i != j:
                    other_words = set(re.findall(r'\b\w+\b', other_sentence))
                    shared_words = words & other_words
                    # Only count if they share meaningful words (not just common words)
                    meaningful_shared = shared_words - {'the', 'of', 'to', 'and', 'or', 'in', 'on', 'at', 'for', 'with', 'by', 'from', 'up', 'down', 'out', 'off', 'over', 'under', 'into', 'onto', 'upon', 'within', 'without', 'through', 'throughout', 'during', 'before', 'after', 'since', 'until', 'while', 'where', 'when', 'why', 'how', 'what', 'which', 'who', 'whom', 'whose', 'this', 'that', 'these', 'those', 'a', 'an', 'is', 'are', 'was', 'were', 'be', 'been', 'being', 'have', 'has', 'had', 'do', 'does', 'did', 'will', 'would', 'could', 'should', 'may', 'might', 'can', 'must', 'shall'}
                    if len(meaningful_shared) >= 2:  # Require at least 2 meaningful shared words
                        shared_count += 1
            
            # If this sentence shares meaningful words with at least 2 other sentences, it's likely a pattern
            if shared_count >= 2:
                pattern_sentences.add(sentence)
=======
        all_lines = last_lines + first_lines
        line_counts = Counter(all_lines)
        duplicate_lines = {line for line, count in line_counts.items() if count > 1}
          
        # Get remaining lines after removing duplicates
        remaining_last_lines = [line for line in last_lines if line not in duplicate_lines]
        remaining_first_lines = [line for line in first_lines if line not in duplicate_lines]
       
        # Find common patterns in remaining lines
        pattern_lines = self._find_common_patterns(remaining_last_lines + remaining_first_lines)
       
        # Combine all lines to remove
        lines_to_remove = duplicate_lines | pattern_lines
        
        # Calculate total lines being removed (counting all occurrences)
        
        # Remove these lines from all pages
        cleaned_pages = []
        for page in pages:
            page = page.strip()
            if page:
                lines = page.split('\n')
                
                # Find and remove up to 2 lines from the beginning if they're in our removal list
                lines_removed_from_start = 0
                for i in range(len(lines)):
                    candidate = lines[i].strip()
                    if candidate and candidate in lines_to_remove and lines_removed_from_start < 2:
                        lines = lines[i+1:]  # Remove this line and everything before it
                        lines_removed_from_start += 1
                        if lines_removed_from_start >= 2:  # Stop after removing 2 lines
                            break
                    elif candidate:
                        break  # Stop at first non-empty line that's not in removal list
                
                # Find and remove up to 2 lines from the end if they're in our removal list
                lines_removed_from_end = 0
                for i in range(len(lines) - 1, -1, -1):
                    candidate = lines[i].strip()
                    if candidate and candidate in lines_to_remove and lines_removed_from_end < 2:
                        lines = lines[:i]  # Remove this line and everything after it
                        lines_removed_from_end += 1
                        if lines_removed_from_end >= 2:  # Stop after removing 2 lines
                            break
                  
                cleaned_pages.append('\n'.join(lines))
>>>>>>> cbaebc9c
        
        # Strategy 2: Find sentences with similar structure (like "Page X of Y")
        for i, sentence in enumerate(sentences):
            # Create a structure pattern: replace numbers with 'N', keep other chars
            structure = re.sub(r'\d+', 'N', sentence)
            
            # Only consider sentences that have a meaningful structure
            if len(structure) < 5 or structure.count('N') < 2:
                continue
            
            # Count how many other sentences have the same structure
            structure_count = 0
            for j, other_sentence in enumerate(sentences):
                if i != j:
                    other_structure = re.sub(r'\d+', 'N', other_sentence)
                    if structure == other_structure:
                        structure_count += 1
            
            # If this sentence has the same structure as at least 2 other sentences, it's likely a pattern
            if structure_count >= 2:
                pattern_sentences.add(sentence)
        
        return pattern_sentences

    def _find_common_patterns(self, lines: list) -> set:
        """
        Find common patterns in a list of lines using simple pattern matching.
        Focuses on page numbers and similar repetitive content.
        """
        if len(lines) < 2:
            return set()
        
        import re
        
        # Convert lines to lowercase for pattern matching
        lines_lower = [line.lower() for line in lines]
        
        pattern_lines = set()
        
        # Strategy 1: Find lines that contain numbers and share common words
        for i, line in enumerate(lines_lower):
            # Check if line contains numbers
            if not re.search(r'\d', line):
                continue
                
            words = set(re.findall(r'\b\w+\b', line))
            if len(words) == 0:
                continue
                
            # Count how many other lines share words with this line
            shared_count = 0
            for j, other_line in enumerate(lines_lower):
                if i != j:
                    other_words = set(re.findall(r'\b\w+\b', other_line))
                    shared_words = words & other_words  # Intersection
                    # Only count if they share meaningful words (not just common words like "the", "of", "to")
                    meaningful_shared = shared_words - {'the', 'of', 'to', 'and', 'or', 'in', 'on', 'at', 'for', 'with', 'by', 'from', 'up', 'down', 'out', 'off', 'over', 'under', 'into', 'onto', 'upon', 'within', 'without', 'through', 'throughout', 'during', 'before', 'after', 'since', 'until', 'while', 'where', 'when', 'why', 'how', 'what', 'which', 'who', 'whom', 'whose', 'this', 'that', 'these', 'those', 'a', 'an', 'is', 'are', 'was', 'were', 'be', 'been', 'being', 'have', 'has', 'had', 'do', 'does', 'did', 'will', 'would', 'could', 'should', 'may', 'might', 'can', 'must', 'shall'}
                    if len(meaningful_shared) >= 2:  # Require at least 2 meaningful shared words
                        shared_count += 1
            
            # If this line shares meaningful words with at least 2 other lines, it's likely a pattern
            if shared_count >= 2:
                pattern_lines.add(lines[i])
        
        # Strategy 2: Find lines with similar structure (like "16/284", "18/284")
        for i, line in enumerate(lines):
            # Create a structure pattern: replace numbers with 'N', keep other chars
            structure = re.sub(r'\d+', 'N', line)
            
            # Only consider lines that have a meaningful structure (not just single numbers)
            if len(structure) < 3 or structure.count('N') < 2:
                continue
            
            # Count how many other lines have the same structure
            structure_count = 0
            for j, other_line in enumerate(lines):
                if i != j:
                    other_structure = re.sub(r'\d+', 'N', other_line)
                    if structure == other_structure:
                        structure_count += 1
            
            # If this line has the same structure as at least 2 other lines, it's likely a pattern
            if structure_count >= 2:
                pattern_lines.add(lines[i])
        
        # Strategy 3: Find lines that are exactly the same (duplicates that weren't caught)
        for i, line in enumerate(lines):
            for j, other_line in enumerate(lines):
                if i != j and line == other_line:
                    pattern_lines.add(lines[i])
                    break
        
        return pattern_lines

    def _lines_share_structure(self, lines: list) -> bool:
        """
        Check if lines share similar character structure (e.g., same punctuation, similar character types).
        """
        if len(lines) < 2:
            return False
        
        # Check if lines have similar character patterns
        patterns = []
        for line in lines:
            # Create a pattern of character types (letter, digit, space, punctuation)
            pattern = []
            for char in line:
                if char.isalpha():
                    pattern.append('L')
                elif char.isdigit():
                    pattern.append('D')
                elif char.isspace():
                    pattern.append('S')
                else:
                    pattern.append('P')
            patterns.append(''.join(pattern))
        
        # Check if patterns are similar (at least 70% similarity)
        if len(patterns) >= 2:
            base_pattern = patterns[0]
            for pattern in patterns[1:]:
                # Calculate similarity
                min_len = min(len(base_pattern), len(pattern))
                if min_len == 0:
                    continue
                matches = sum(1 for i in range(min_len) if base_pattern[i] == pattern[i])
                similarity = matches / min_len
                if similarity >= 0.7:  # 70% similarity threshold
                    return True
        
        return False

    def _remove_headers_footers_simple(self, text: str) -> str:
        """
        Simple header/footer removal for documents without page separators.
        This is the original logic for backward compatibility.
        """
        lines = text.split('\n')
        if len(lines) <= 4:  # Very short pages, don't remove anything
            return text
        
        # Remove common header patterns (first 1-2 lines)
        header_lines_to_remove = 0
        for i in range(min(2, len(lines))):
            line = lines[i].strip()
            # Check for common header patterns
            if (line.isdigit() or  # Page numbers
                len(line) < 20 or  # Very short lines
                line.lower() in ['page', 'page of', 'confidential', 'draft', 'final'] or
                any(word in line.lower() for word in ['copyright', 'all rights reserved', 'proprietary'])):
                header_lines_to_remove = i + 1
        
        # Remove common footer patterns (last 1-2 lines)
        footer_lines_to_remove = 0
        for i in range(min(2, len(lines))):
            line = lines[-(i+1)].strip()
            # Check for common footer patterns
            if (line.isdigit() or  # Page numbers
                len(line) < 20 or  # Very short lines
                line.lower() in ['page', 'page of', 'confidential', 'draft', 'final'] or
                any(word in line.lower() for word in ['copyright', 'all rights reserved', 'proprietary'])):
                footer_lines_to_remove = i + 1
        
        # Remove the identified header and footer lines
        if header_lines_to_remove > 0:
            lines = lines[header_lines_to_remove:]
        if footer_lines_to_remove > 0:
            lines = lines[:-footer_lines_to_remove]
        
        return '\n'.join(lines)

    def _convert_with_page_separators(self, file_stream: BinaryIO) -> DocumentConverterResult:
        """
        Convert PDF to markdown with page separators between each page.
        Optimized for efficiency with large PDFs.
        """
        # Reset file stream position
        file_stream.seek(0)
        
        # Create PDF parser and document
        parser = pdfminer.pdfparser.PDFParser(file_stream)
        doc = pdfminer.pdfpage.PDFDocument(parser)
        
        # Create resource manager and device (reused for all pages)
        rsrcmgr = pdfminer.pdfinterp.PDFResourceManager()
        
        # Pre-define layout parameters (reused for all pages)
        laparams = pdfminer.layout.LAParams()
        
        # Use a single string buffer and device for all pages
        retstr = io.StringIO()
        device = pdfminer.converter.TextConverter(rsrcmgr, retstr, laparams=laparams)
        
        # Use a list for efficient string building
        result_parts = []
        first_page = True
        
        try:
            for page in pdfminer.pdfpage.PDFPage.create_pages(doc):
                # Clear the buffer for the new page
                retstr.seek(0)
                retstr.truncate(0)
                
                # Process the page
                pdfminer.pdfinterp.PDFPageInterpreter(rsrcmgr, device).process_page(page)
                
                # Get the text content
                page_text = retstr.getvalue().strip()
                
                # Add page separator if this is not the first page and page has content
                if not first_page and page_text:
                    result_parts.append("\n\n---\n\n")
                
                # Add page content
                if page_text:
                    result_parts.append(page_text)
                
                first_page = False
        
        finally:
            # Clean up resources
            device.close()
            retstr.close()
        
        # Combine all parts efficiently
        full_text = "".join(result_parts)
        
        return DocumentConverterResult(markdown=full_text)<|MERGE_RESOLUTION|>--- conflicted
+++ resolved
@@ -212,44 +212,15 @@
         for page in pages:
             page = page.strip()
             if page:
-<<<<<<< HEAD
                 # Split page into sentences
                 sentences = self._split_into_sentences(page)
                 page_sentences.append(sentences)
                 all_sentences.extend(sentences)
         
         print(f"DEBUG: Total sentences across all pages: {len(all_sentences)}")
-=======
-                lines = page.split('\n')
-                # Find the last 2 non-empty lines
-                found_lines = []
-                for line in reversed(lines):
-                    candidate = line.strip()
-                    if candidate:
-                        found_lines.append(candidate)
-                        if len(found_lines) >= 2:  # Stop after finding 2 lines
-                            break
-                last_lines.extend(found_lines)
-                
-                # Find the first 2 non-empty lines
-                found_first_lines = []
-                for line in lines:
-                    candidate = line.strip()
-                    if candidate:
-                        found_first_lines.append(candidate)
-                        if len(found_first_lines) >= 2:  # Stop after finding 2 lines
-                            break
-                first_lines.extend(found_first_lines)
-        
-       
-        
-        if len(last_lines) <= 1 and len(first_lines) <= 1:  # Not enough lines to detect patterns
-            return text
->>>>>>> cbaebc9c
         
         # Find duplicate sentences (likely headers/footers)
         from collections import Counter
-<<<<<<< HEAD
         sentence_counts = Counter(all_sentences)
         duplicate_sentences = {sentence for sentence, count in sentence_counts.items() if count > 1}
         
@@ -335,54 +306,6 @@
             # If this sentence shares meaningful words with at least 2 other sentences, it's likely a pattern
             if shared_count >= 2:
                 pattern_sentences.add(sentence)
-=======
-        all_lines = last_lines + first_lines
-        line_counts = Counter(all_lines)
-        duplicate_lines = {line for line, count in line_counts.items() if count > 1}
-          
-        # Get remaining lines after removing duplicates
-        remaining_last_lines = [line for line in last_lines if line not in duplicate_lines]
-        remaining_first_lines = [line for line in first_lines if line not in duplicate_lines]
-       
-        # Find common patterns in remaining lines
-        pattern_lines = self._find_common_patterns(remaining_last_lines + remaining_first_lines)
-       
-        # Combine all lines to remove
-        lines_to_remove = duplicate_lines | pattern_lines
-        
-        # Calculate total lines being removed (counting all occurrences)
-        
-        # Remove these lines from all pages
-        cleaned_pages = []
-        for page in pages:
-            page = page.strip()
-            if page:
-                lines = page.split('\n')
-                
-                # Find and remove up to 2 lines from the beginning if they're in our removal list
-                lines_removed_from_start = 0
-                for i in range(len(lines)):
-                    candidate = lines[i].strip()
-                    if candidate and candidate in lines_to_remove and lines_removed_from_start < 2:
-                        lines = lines[i+1:]  # Remove this line and everything before it
-                        lines_removed_from_start += 1
-                        if lines_removed_from_start >= 2:  # Stop after removing 2 lines
-                            break
-                    elif candidate:
-                        break  # Stop at first non-empty line that's not in removal list
-                
-                # Find and remove up to 2 lines from the end if they're in our removal list
-                lines_removed_from_end = 0
-                for i in range(len(lines) - 1, -1, -1):
-                    candidate = lines[i].strip()
-                    if candidate and candidate in lines_to_remove and lines_removed_from_end < 2:
-                        lines = lines[:i]  # Remove this line and everything after it
-                        lines_removed_from_end += 1
-                        if lines_removed_from_end >= 2:  # Stop after removing 2 lines
-                            break
-                  
-                cleaned_pages.append('\n'.join(lines))
->>>>>>> cbaebc9c
         
         # Strategy 2: Find sentences with similar structure (like "Page X of Y")
         for i, sentence in enumerate(sentences):
