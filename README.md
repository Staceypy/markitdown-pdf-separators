--- conflicted
+++ resolved
@@ -29,7 +29,6 @@
 pip install -e .
 ```
 
-
 # Usage
 The API is simple:
 
@@ -41,20 +40,25 @@
 print(result.text_content)
 ```
 
-<<<<<<< HEAD
 To use this as a command-line utility, install it and then run it like this:
 
 ```bash
 markitdown path-to-file.pdf
 ```
+
 This will output Markdown to standard output. You can save it like this:
+
 ```bash
 markitdown path-to-file.pdf > document.md
 ```
+
 You can pipe content to standard input by omitting the argument:
+
 ```bash
 cat path-to-file.pdf | markitdown
-=======
+```
+
+
 You can also configure markitdown to use Large Language Models to describe images. To do so you must provide mlm_client and mlm_model parameters to MarkItDown object, according to your specific client.
 
 ```python
@@ -65,7 +69,6 @@
 md = MarkItDown(mlm_client=client, mlm_model="gpt-4o")
 result = md.convert("example.jpg")
 print(result.text_content)
->>>>>>> 71123a4d
 ```
 
 ## Contributing
